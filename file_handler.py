--- conflicted
+++ resolved
@@ -189,7 +189,6 @@
                     chunk.to_csv(output_path, mode="a", header=False, index=False)
     print(f"Processed {records_read} records in {time.time() - start_time} seconds.") if verbose else None
 
-<<<<<<< HEAD
 def handle_duplicates(file_paths, scan_only=True, verbose=False):
     """Removes and logs participants with duplicate data.
 
@@ -238,7 +237,7 @@
 
     current_log = pd.DataFrame(duplicate_log, columns=["path", "ids_with_duplicates"])
     return current_log, rows_dropped
-=======
+
 def smart_drop_dupes(df, verbose=True, path=None, save=True):
     old_shape = df.shape[0]
     # get the list of unique times
@@ -256,4 +255,4 @@
     if save:
         df.to_csv(path, index=False)
     return df
->>>>>>> 173fe82a
+
